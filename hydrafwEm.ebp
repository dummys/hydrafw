<?xml version="1.0" encoding="UTF-8" standalone="yes" ?>
<EmBlocks_project_file>
	<EmBlocksVersion release="2.30" revision="1" />
	<FileVersion major="1" minor="0" />
	<Project>
		<Option title="hydrafwEm" />
		<Option pch_mode="2" />
		<Option compiler="armgcc_eb" />
		<Build>
			<Target title="Release_o2">
				<Option output="buildEm\bin\Release_o2\hydrafwEm.elf" />
				<Option object_output="buildEm\obj\Release_o2\" />
				<Option type="0" />
				<Option create_hex="1" />
				<Option compiler="armgcc_eb" />
				<Option projectDeviceOptionsRelation="0" />
				<Compiler>
					<Add option="-Wextra" />
					<Add option="-Wall" />
					<Add option="-fschedule-insns2" />
					<Add option="-fschedule-insns" />
					<Add option="-fomit-frame-pointer" />
					<Add option="-fdata-sections" />
					<Add option="-ffunction-sections" />
					<Add option="-O2" />
					<Add option="-g2" />
				</Compiler>
				<Assembler>
					<Add option="-Wa,--no-warn" />
				</Assembler>
				<Linker>
					<Add option="-eb_lib=n" />
					<Add option="-Wl,--gc-sections" />
				</Linker>
				<ExtraCommands>
					<Add before='cmd /c &quot;sh hydrafw-version.sh &gt; $(PROJECT_DIR)hydrabus\hydrafw_version.hdr&quot;' />
					<Add after="python dfu-convert.py -i $(TARGET_OUTPUT_DIR)$(TARGET_OUTPUT_BASENAME).hex $(TARGET_OUTPUT_DIR)$(TARGET_OUTPUT_BASENAME).dfu" />
					<Mode before="1" />
					<Mode after="2" />
				</ExtraCommands>
			</Target>
			<Target title="Release_os">
				<Option output="buildEm\bin\Release_os\hydrafwEm.elf" />
				<Option object_output="buildEm\obj\Release_os\" />
				<Option type="0" />
				<Option create_hex="1" />
				<Option compiler="armgcc_eb" />
				<Option projectDeviceOptionsRelation="0" />
				<Compiler>
					<Add option="-fdata-sections" />
					<Add option="-ffunction-sections" />
<<<<<<< HEAD
					<Add option="-O2" />
=======
					<Add option="-Os" />
>>>>>>> cf7f2b1f
					<Add option="-g2" />
				</Compiler>
				<Assembler>
					<Add option="-Wa,--no-warn" />
				</Assembler>
				<Linker>
					<Add option="-eb_lib=n" />
					<Add option="-Wl,--gc-sections" />
				</Linker>
				<ExtraCommands>
<<<<<<< HEAD
					<Add after="dfu-convert.py -i .\build\obj\Release\hydrafw.hex .\build\obj\Release\\hydrafw.dfu" />
					<Mode before="0" />
=======
					<Add before='cmd /c &quot;sh hydrafw-version.sh &gt; $(PROJECT_DIR)hydrabus\hydrafw_version.hdr&quot;' />
					<Add after="python dfu-convert.py -i $(TARGET_OUTPUT_DIR)$(TARGET_OUTPUT_BASENAME).hex $(TARGET_OUTPUT_DIR)$(TARGET_OUTPUT_BASENAME).dfu" />
					<Mode before="1" />
>>>>>>> cf7f2b1f
					<Mode after="2" />
				</ExtraCommands>
			</Target>
		</Build>
		<Device>
			<Add option="$device=cortex-m4" />
			<Add option="$fpu=fpv4-sp-d16" />
			<Add option="$lscript=./hydrafw_STM32F405xG.ld" />
			<Add option="$stack=0x0100" />
			<Add option="$heap=0x0000" />
		</Device>
		<Compiler>
			<Add option="-mfloat-abi=hard" />
			<Add option="-Wformat" />
			<Add option="-Werror-implicit-function-declaration" />
			<Add option="-Wdiv-by-zero" />
			<Add option="-Wextra" />
			<Add option="-Wall" />
			<Add option="-DARM_MATH_CM4" />
			<Add option="-DHYDRANFC" />
			<Add option="-DSTM32F405RG" />
			<Add option="-DSTM32F4XX" />
			<Add option="-DCORTEX_USE_FPU" />
			<Add option="-fno-strict-aliasing" />
			<Add directory=".\inc" />
			<Add directory=".\src" />
			<Add directory=".\cmsis" />
		</Compiler>
		<Assembler>
			<Add option="-Wa,--gdwarf-2" />
			<Add option="-x assembler-with-cpp" />
		</Assembler>
		<Linker>
			<Add option="-Wl,--gc-sections" />
			<Add option="-Wl,--defsym=__main_stack_size__=0x400" />
			<Add option="-Wl,--defsym=__process_stack_size__=0x400" />
		</Linker>
		<Unit filename="board\board.c">
			<Option compilerVar="CC" />
		</Unit>
		<Unit filename="board\board.h" />
		<Unit filename="chibios\os\common\ports\ARMCMx\compilers\GCC\crt0.c">
			<Option compilerVar="CC" />
		</Unit>
		<Unit filename="chibios\os\common\ports\ARMCMx\compilers\GCC\vectors.c">
			<Option compilerVar="CC" />
		</Unit>
		<Unit filename="chibios\os\common\ports\ARMCMx\devices\STM32F4xx\cmparams.h" />
		<Unit filename="chibios\os\ext\CMSIS\ST\stm32f405xx.h" />
		<Unit filename="chibios\os\ext\CMSIS\ST\system_stm32f4xx.h" />
		<Unit filename="chibios\os\ext\CMSIS\include\arm_common_tables.h" />
		<Unit filename="chibios\os\ext\CMSIS\include\arm_const_structs.h" />
		<Unit filename="chibios\os\ext\CMSIS\include\arm_math.h" />
		<Unit filename="chibios\os\ext\CMSIS\include\core_cm0.h" />
		<Unit filename="chibios\os\ext\CMSIS\include\core_cm0plus.h" />
		<Unit filename="chibios\os\ext\CMSIS\include\core_cm3.h" />
		<Unit filename="chibios\os\ext\CMSIS\include\core_cm4.h" />
		<Unit filename="chibios\os\ext\CMSIS\include\core_cm4_simd.h" />
		<Unit filename="chibios\os\ext\CMSIS\include\core_cmFunc.h" />
		<Unit filename="chibios\os\ext\CMSIS\include\core_cmInstr.h" />
		<Unit filename="chibios\os\hal\include\adc.h" />
		<Unit filename="chibios\os\hal\include\can.h" />
		<Unit filename="chibios\os\hal\include\dac.h" />
		<Unit filename="chibios\os\hal\include\ext.h" />
		<Unit filename="chibios\os\hal\include\gpt.h" />
		<Unit filename="chibios\os\hal\include\hal.h" />
		<Unit filename="chibios\os\hal\include\hal_channels.h" />
		<Unit filename="chibios\os\hal\include\hal_ioblock.h" />
		<Unit filename="chibios\os\hal\include\hal_mmcsd.h" />
		<Unit filename="chibios\os\hal\include\hal_queues.h" />
		<Unit filename="chibios\os\hal\include\hal_streams.h" />
		<Unit filename="chibios\os\hal\include\i2c.h" />
		<Unit filename="chibios\os\hal\include\i2s.h" />
		<Unit filename="chibios\os\hal\include\icu.h" />
		<Unit filename="chibios\os\hal\include\mac.h" />
		<Unit filename="chibios\os\hal\include\mii.h" />
		<Unit filename="chibios\os\hal\include\mmc_spi.h" />
		<Unit filename="chibios\os\hal\include\nand.h" />
		<Unit filename="chibios\os\hal\include\pal.h" />
		<Unit filename="chibios\os\hal\include\pwm.h" />
		<Unit filename="chibios\os\hal\include\rtc.h" />
		<Unit filename="chibios\os\hal\include\sdc.h" />
		<Unit filename="chibios\os\hal\include\serial.h" />
		<Unit filename="chibios\os\hal\include\serial_usb.h" />
		<Unit filename="chibios\os\hal\include\spi.h" />
		<Unit filename="chibios\os\hal\include\st.h" />
		<Unit filename="chibios\os\hal\include\uart.h" />
		<Unit filename="chibios\os\hal\include\usb.h" />
		<Unit filename="chibios\os\hal\osal\rt\osal.c">
			<Option compilerVar="CC" />
		</Unit>
		<Unit filename="chibios\os\hal\osal\rt\osal.h" />
		<Unit filename="chibios\os\hal\ports\STM32\LLD\DACv1\dac_lld.c">
			<Option compilerVar="CC" />
		</Unit>
		<Unit filename="chibios\os\hal\ports\STM32\LLD\DACv1\dac_lld.h" />
		<Unit filename="chibios\os\hal\ports\STM32\LLD\FSMCv1\fsmc.c">
			<Option compilerVar="CC" />
		</Unit>
		<Unit filename="chibios\os\hal\ports\STM32\LLD\FSMCv1\fsmc.h" />
		<Unit filename="chibios\os\hal\ports\STM32\LLD\FSMCv1\fsmc_sram.c">
			<Option compilerVar="CC" />
		</Unit>
		<Unit filename="chibios\os\hal\ports\STM32\LLD\FSMCv1\fsmc_sram.h" />
		<Unit filename="chibios\os\hal\ports\STM32\LLD\FSMCv1\nand_lld.c">
			<Option compilerVar="CC" />
		</Unit>
		<Unit filename="chibios\os\hal\ports\STM32\LLD\FSMCv1\nand_lld.h" />
		<Unit filename="chibios\os\hal\ports\STM32\LLD\GPIOv2\pal_lld.c">
			<Option compilerVar="CC" />
		</Unit>
		<Unit filename="chibios\os\hal\ports\STM32\LLD\GPIOv2\pal_lld.h" />
		<Unit filename="chibios\os\hal\ports\STM32\LLD\I2Cv1\i2c_lld.c">
			<Option compilerVar="CC" />
		</Unit>
		<Unit filename="chibios\os\hal\ports\STM32\LLD\I2Cv1\i2c_lld.h" />
		<Unit filename="chibios\os\hal\ports\STM32\LLD\OTGv1\stm32_otg.h" />
		<Unit filename="chibios\os\hal\ports\STM32\LLD\OTGv1\usb_lld.c">
			<Option compilerVar="CC" />
		</Unit>
		<Unit filename="chibios\os\hal\ports\STM32\LLD\OTGv1\usb_lld.h" />
		<Unit filename="chibios\os\hal\ports\STM32\LLD\RTCv2\rtc_lld.c">
			<Option compilerVar="CC" />
		</Unit>
		<Unit filename="chibios\os\hal\ports\STM32\LLD\RTCv2\rtc_lld.h" />
		<Unit filename="chibios\os\hal\ports\STM32\LLD\SPIv1\i2s_lld.c">
			<Option compilerVar="CC" />
		</Unit>
		<Unit filename="chibios\os\hal\ports\STM32\LLD\SPIv1\i2s_lld.h" />
		<Unit filename="chibios\os\hal\ports\STM32\LLD\SPIv1\spi_lld.c">
			<Option compilerVar="CC" />
		</Unit>
		<Unit filename="chibios\os\hal\ports\STM32\LLD\SPIv1\spi_lld.h" />
		<Unit filename="chibios\os\hal\ports\STM32\LLD\TIMv1\gpt_lld.c">
			<Option compilerVar="CC" />
		</Unit>
		<Unit filename="chibios\os\hal\ports\STM32\LLD\TIMv1\gpt_lld.h" />
		<Unit filename="chibios\os\hal\ports\STM32\LLD\TIMv1\icu_lld.c">
			<Option compilerVar="CC" />
		</Unit>
		<Unit filename="chibios\os\hal\ports\STM32\LLD\TIMv1\icu_lld.h" />
		<Unit filename="chibios\os\hal\ports\STM32\LLD\TIMv1\pwm_lld.c">
			<Option compilerVar="CC" />
		</Unit>
		<Unit filename="chibios\os\hal\ports\STM32\LLD\TIMv1\pwm_lld.h" />
		<Unit filename="chibios\os\hal\ports\STM32\LLD\TIMv1\st_lld.c">
			<Option compilerVar="CC" />
		</Unit>
		<Unit filename="chibios\os\hal\ports\STM32\LLD\TIMv1\st_lld.h" />
		<Unit filename="chibios\os\hal\ports\STM32\LLD\TIMv1\stm32_tim.h" />
		<Unit filename="chibios\os\hal\ports\STM32\LLD\USARTv1\serial_lld.c">
			<Option compilerVar="CC" />
		</Unit>
		<Unit filename="chibios\os\hal\ports\STM32\LLD\USARTv1\serial_lld.h" />
		<Unit filename="chibios\os\hal\ports\STM32\LLD\USARTv1\uart_lld.c">
			<Option compilerVar="CC" />
		</Unit>
		<Unit filename="chibios\os\hal\ports\STM32\LLD\USARTv1\uart_lld.h" />
		<Unit filename="chibios\os\hal\ports\STM32\LLD\can_lld.c">
			<Option compilerVar="CC" />
		</Unit>
		<Unit filename="chibios\os\hal\ports\STM32\LLD\can_lld.h" />
		<Unit filename="chibios\os\hal\ports\STM32\LLD\ext_lld.c">
			<Option compilerVar="CC" />
		</Unit>
		<Unit filename="chibios\os\hal\ports\STM32\LLD\ext_lld.h" />
		<Unit filename="chibios\os\hal\ports\STM32\LLD\mac_lld.c">
			<Option compilerVar="CC" />
		</Unit>
		<Unit filename="chibios\os\hal\ports\STM32\LLD\mac_lld.h" />
		<Unit filename="chibios\os\hal\ports\STM32\LLD\sdc_lld.c">
			<Option compilerVar="CC" />
		</Unit>
		<Unit filename="chibios\os\hal\ports\STM32\LLD\sdc_lld.h" />
		<Unit filename="chibios\os\hal\ports\STM32\STM32F4xx\adc_lld.c">
			<Option compilerVar="CC" />
		</Unit>
		<Unit filename="chibios\os\hal\ports\STM32\STM32F4xx\adc_lld.h" />
		<Unit filename="chibios\os\hal\ports\STM32\STM32F4xx\ext_lld_isr.c">
			<Option compilerVar="CC" />
		</Unit>
		<Unit filename="chibios\os\hal\ports\STM32\STM32F4xx\ext_lld_isr.h" />
		<Unit filename="chibios\os\hal\ports\STM32\STM32F4xx\hal_lld.c">
			<Option compilerVar="CC" />
		</Unit>
		<Unit filename="chibios\os\hal\ports\STM32\STM32F4xx\hal_lld.h" />
		<Unit filename="chibios\os\hal\ports\STM32\STM32F4xx\stm32_dma.c">
			<Option compilerVar="CC" />
		</Unit>
		<Unit filename="chibios\os\hal\ports\STM32\STM32F4xx\stm32_dma.h" />
		<Unit filename="chibios\os\hal\ports\STM32\STM32F4xx\stm32_isr.h" />
		<Unit filename="chibios\os\hal\ports\STM32\STM32F4xx\stm32_rcc.h" />
		<Unit filename="chibios\os\hal\ports\STM32\STM32F4xx\stm32_registry.h" />
		<Unit filename="chibios\os\hal\ports\common\ARMCMx\nvic.c">
			<Option compilerVar="CC" />
		</Unit>
		<Unit filename="chibios\os\hal\ports\common\ARMCMx\nvic.h" />
		<Unit filename="chibios\os\hal\src\adc.c">
			<Option compilerVar="CC" />
		</Unit>
		<Unit filename="chibios\os\hal\src\can.c">
			<Option compilerVar="CC" />
		</Unit>
		<Unit filename="chibios\os\hal\src\dac.c">
			<Option compilerVar="CC" />
		</Unit>
		<Unit filename="chibios\os\hal\src\ext.c">
			<Option compilerVar="CC" />
		</Unit>
		<Unit filename="chibios\os\hal\src\gpt.c">
			<Option compilerVar="CC" />
		</Unit>
		<Unit filename="chibios\os\hal\src\hal.c">
			<Option compilerVar="CC" />
		</Unit>
		<Unit filename="chibios\os\hal\src\hal_mmcsd.c">
			<Option compilerVar="CC" />
		</Unit>
		<Unit filename="chibios\os\hal\src\hal_queues.c">
			<Option compilerVar="CC" />
		</Unit>
		<Unit filename="chibios\os\hal\src\i2c.c">
			<Option compilerVar="CC" />
		</Unit>
		<Unit filename="chibios\os\hal\src\i2s.c">
			<Option compilerVar="CC" />
		</Unit>
		<Unit filename="chibios\os\hal\src\icu.c">
			<Option compilerVar="CC" />
		</Unit>
		<Unit filename="chibios\os\hal\src\mac.c">
			<Option compilerVar="CC" />
		</Unit>
		<Unit filename="chibios\os\hal\src\mmc_spi.c">
			<Option compilerVar="CC" />
		</Unit>
		<Unit filename="chibios\os\hal\src\nand.c">
			<Option compilerVar="CC" />
		</Unit>
		<Unit filename="chibios\os\hal\src\pal.c">
			<Option compilerVar="CC" />
		</Unit>
		<Unit filename="chibios\os\hal\src\pwm.c">
			<Option compilerVar="CC" />
		</Unit>
		<Unit filename="chibios\os\hal\src\rtc.c">
			<Option compilerVar="CC" />
		</Unit>
		<Unit filename="chibios\os\hal\src\sdc.c">
			<Option compilerVar="CC" />
		</Unit>
		<Unit filename="chibios\os\hal\src\serial.c">
			<Option compilerVar="CC" />
		</Unit>
		<Unit filename="chibios\os\hal\src\serial_usb.c">
			<Option compilerVar="CC" />
		</Unit>
		<Unit filename="chibios\os\hal\src\spi.c">
			<Option compilerVar="CC" />
		</Unit>
		<Unit filename="chibios\os\hal\src\st.c">
			<Option compilerVar="CC" />
		</Unit>
		<Unit filename="chibios\os\hal\src\uart.c">
			<Option compilerVar="CC" />
		</Unit>
		<Unit filename="chibios\os\hal\src\usb.c">
			<Option compilerVar="CC" />
		</Unit>
		<Unit filename="chibios\os\rt\include\ch.h" />
		<Unit filename="chibios\os\rt\include\chbsem.h" />
		<Unit filename="chibios\os\rt\include\chcond.h" />
		<Unit filename="chibios\os\rt\include\chdebug.h" />
		<Unit filename="chibios\os\rt\include\chdynamic.h" />
		<Unit filename="chibios\os\rt\include\chevents.h" />
		<Unit filename="chibios\os\rt\include\chheap.h" />
		<Unit filename="chibios\os\rt\include\chmboxes.h" />
		<Unit filename="chibios\os\rt\include\chmemcore.h" />
		<Unit filename="chibios\os\rt\include\chmempools.h" />
		<Unit filename="chibios\os\rt\include\chmsg.h" />
		<Unit filename="chibios\os\rt\include\chmtx.h" />
		<Unit filename="chibios\os\rt\include\chqueues.h" />
		<Unit filename="chibios\os\rt\include\chregistry.h" />
		<Unit filename="chibios\os\rt\include\chschd.h" />
		<Unit filename="chibios\os\rt\include\chsem.h" />
		<Unit filename="chibios\os\rt\include\chstats.h" />
		<Unit filename="chibios\os\rt\include\chstreams.h" />
		<Unit filename="chibios\os\rt\include\chsys.h" />
		<Unit filename="chibios\os\rt\include\chthreads.h" />
		<Unit filename="chibios\os\rt\include\chtm.h" />
		<Unit filename="chibios\os\rt\include\chvt.h" />
		<Unit filename="chibios\os\rt\ports\ARMCMx\chcore.c">
			<Option compilerVar="CC" />
		</Unit>
		<Unit filename="chibios\os\rt\ports\ARMCMx\chcore.h" />
		<Unit filename="chibios\os\rt\ports\ARMCMx\chcore_timer.h" />
		<Unit filename="chibios\os\rt\ports\ARMCMx\chcore_v7m.c">
			<Option compilerVar="CC" />
		</Unit>
		<Unit filename="chibios\os\rt\ports\ARMCMx\chcore_v7m.h" />
		<Unit filename="chibios\os\rt\ports\ARMCMx\compilers\GCC\chcoreasm_v7m.s">
			<Option compilerVar="ASM" />
		</Unit>
		<Unit filename="chibios\os\rt\ports\ARMCMx\compilers\GCC\chtypes.h" />
		<Unit filename="chibios\os\rt\src\chcond.c">
			<Option compilerVar="CC" />
		</Unit>
		<Unit filename="chibios\os\rt\src\chdebug.c">
			<Option compilerVar="CC" />
		</Unit>
		<Unit filename="chibios\os\rt\src\chdynamic.c">
			<Option compilerVar="CC" />
		</Unit>
		<Unit filename="chibios\os\rt\src\chevents.c">
			<Option compilerVar="CC" />
		</Unit>
		<Unit filename="chibios\os\rt\src\chheap.c">
			<Option compilerVar="CC" />
		</Unit>
		<Unit filename="chibios\os\rt\src\chmboxes.c">
			<Option compilerVar="CC" />
		</Unit>
		<Unit filename="chibios\os\rt\src\chmemcore.c">
			<Option compilerVar="CC" />
		</Unit>
		<Unit filename="chibios\os\rt\src\chmempools.c">
			<Option compilerVar="CC" />
		</Unit>
		<Unit filename="chibios\os\rt\src\chmsg.c">
			<Option compilerVar="CC" />
		</Unit>
		<Unit filename="chibios\os\rt\src\chmtx.c">
			<Option compilerVar="CC" />
		</Unit>
		<Unit filename="chibios\os\rt\src\chqueues.c">
			<Option compilerVar="CC" />
		</Unit>
		<Unit filename="chibios\os\rt\src\chregistry.c">
			<Option compilerVar="CC" />
		</Unit>
		<Unit filename="chibios\os\rt\src\chschd.c">
			<Option compilerVar="CC" />
		</Unit>
		<Unit filename="chibios\os\rt\src\chsem.c">
			<Option compilerVar="CC" />
		</Unit>
		<Unit filename="chibios\os\rt\src\chstats.c">
			<Option compilerVar="CC" />
		</Unit>
		<Unit filename="chibios\os\rt\src\chsys.c">
			<Option compilerVar="CC" />
		</Unit>
		<Unit filename="chibios\os\rt\src\chthreads.c">
			<Option compilerVar="CC" />
		</Unit>
		<Unit filename="chibios\os\rt\src\chtm.c">
			<Option compilerVar="CC" />
		</Unit>
		<Unit filename="chibios\os\rt\src\chvt.c">
			<Option compilerVar="CC" />
		</Unit>
		<Unit filename="chibios\os\various\chprintf.c">
			<Option compilerVar="CC" />
		</Unit>
		<Unit filename="chibios\os\various\chprintf.h" />
		<Unit filename="chibios\os\various\fatfs_bindings\fatfs_diskio.c">
			<Option compilerVar="CC" />
		</Unit>
		<Unit filename="chibios\os\various\fatfs_bindings\fatfs_syscall.c">
			<Option compilerVar="CC" />
		</Unit>
		<Unit filename="chibios\os\various\memstreams.c">
			<Option compilerVar="CC" />
		</Unit>
		<Unit filename="chibios\os\various\memstreams.h" />
		<Unit filename="common\chconf.h" />
		<Unit filename="common\common.c">
			<Option compilerVar="CC" />
		</Unit>
		<Unit filename="common\common.h" />
		<Unit filename="common\ffconf.h" />
		<Unit filename="common\halconf.h" />
		<Unit filename="common\mcuconf.h" />
		<Unit filename="common\microrl_callback.h" />
		<Unit filename="common\microrl_common.c">
			<Option compilerVar="CC" />
		</Unit>
		<Unit filename="common\microrl_common.h" />
		<Unit filename="common\microrl_config.h" />
		<Unit filename="common\microsd.c">
			<Option compilerVar="CC" />
		</Unit>
		<Unit filename="common\microsd.h" />
		<Unit filename="common\mode_config.h" />
		<Unit filename="common\usb1cfg.c">
			<Option compilerVar="CC" />
		</Unit>
		<Unit filename="common\usb1cfg.h" />
		<Unit filename="common\usb2cfg.c">
			<Option compilerVar="CC" />
		</Unit>
		<Unit filename="common\usb2cfg.h" />
		<Unit filename="common\xatoi.c">
			<Option compilerVar="CC" />
		</Unit>
		<Unit filename="common\xatoi.h" />
		<Unit filename="drv\stm32cube\bsp.c">
			<Option compilerVar="CC" />
		</Unit>
		<Unit filename="drv\stm32cube\bsp.h" />
		<Unit filename="drv\stm32cube\bsp_i2c.c">
			<Option compilerVar="CC" />
		</Unit>
		<Unit filename="drv\stm32cube\bsp_i2c.h" />
		<Unit filename="drv\stm32cube\bsp_i2c_conf.h" />
		<Unit filename="drv\stm32cube\bsp_spi.c">
			<Option compilerVar="CC" />
		</Unit>
		<Unit filename="drv\stm32cube\bsp_spi.h" />
		<Unit filename="drv\stm32cube\bsp_spi_conf.h" />
		<Unit filename="drv\stm32cube\bsp_uart.c">
			<Option compilerVar="CC" />
		</Unit>
		<Unit filename="drv\stm32cube\bsp_uart.h" />
		<Unit filename="drv\stm32cube\bsp_uart_conf.h" />
		<Unit filename="drv\stm32cube\core_cm4.h" />
		<Unit filename="drv\stm32cube\inc\stm32f4xx_hal.h" />
		<Unit filename="drv\stm32cube\inc\stm32f4xx_hal_adc.h" />
		<Unit filename="drv\stm32cube\inc\stm32f4xx_hal_adc_ex.h" />
		<Unit filename="drv\stm32cube\inc\stm32f4xx_hal_can.h" />
		<Unit filename="drv\stm32cube\inc\stm32f4xx_hal_cortex.h" />
		<Unit filename="drv\stm32cube\inc\stm32f4xx_hal_crc.h" />
		<Unit filename="drv\stm32cube\inc\stm32f4xx_hal_cryp.h" />
		<Unit filename="drv\stm32cube\inc\stm32f4xx_hal_cryp_ex.h" />
		<Unit filename="drv\stm32cube\inc\stm32f4xx_hal_dac.h" />
		<Unit filename="drv\stm32cube\inc\stm32f4xx_hal_dac_ex.h" />
		<Unit filename="drv\stm32cube\inc\stm32f4xx_hal_dcmi.h" />
		<Unit filename="drv\stm32cube\inc\stm32f4xx_hal_def.h" />
		<Unit filename="drv\stm32cube\inc\stm32f4xx_hal_dma.h" />
		<Unit filename="drv\stm32cube\inc\stm32f4xx_hal_dma2d.h" />
		<Unit filename="drv\stm32cube\inc\stm32f4xx_hal_dma_ex.h" />
		<Unit filename="drv\stm32cube\inc\stm32f4xx_hal_eth.h" />
		<Unit filename="drv\stm32cube\inc\stm32f4xx_hal_flash.h" />
		<Unit filename="drv\stm32cube\inc\stm32f4xx_hal_flash_ex.h" />
		<Unit filename="drv\stm32cube\inc\stm32f4xx_hal_flash_ramfunc.h" />
		<Unit filename="drv\stm32cube\inc\stm32f4xx_hal_gpio.h" />
		<Unit filename="drv\stm32cube\inc\stm32f4xx_hal_gpio_ex.h" />
		<Unit filename="drv\stm32cube\inc\stm32f4xx_hal_hash.h" />
		<Unit filename="drv\stm32cube\inc\stm32f4xx_hal_hash_ex.h" />
		<Unit filename="drv\stm32cube\inc\stm32f4xx_hal_hcd.h" />
		<Unit filename="drv\stm32cube\inc\stm32f4xx_hal_i2c.h" />
		<Unit filename="drv\stm32cube\inc\stm32f4xx_hal_i2c_ex.h" />
		<Unit filename="drv\stm32cube\inc\stm32f4xx_hal_i2s.h" />
		<Unit filename="drv\stm32cube\inc\stm32f4xx_hal_i2s_ex.h" />
		<Unit filename="drv\stm32cube\inc\stm32f4xx_hal_irda.h" />
		<Unit filename="drv\stm32cube\inc\stm32f4xx_hal_iwdg.h" />
		<Unit filename="drv\stm32cube\inc\stm32f4xx_hal_ltdc.h" />
		<Unit filename="drv\stm32cube\inc\stm32f4xx_hal_nand.h" />
		<Unit filename="drv\stm32cube\inc\stm32f4xx_hal_nor.h" />
		<Unit filename="drv\stm32cube\inc\stm32f4xx_hal_pccard.h" />
		<Unit filename="drv\stm32cube\inc\stm32f4xx_hal_pcd.h" />
		<Unit filename="drv\stm32cube\inc\stm32f4xx_hal_pcd_ex.h" />
		<Unit filename="drv\stm32cube\inc\stm32f4xx_hal_pwr.h" />
		<Unit filename="drv\stm32cube\inc\stm32f4xx_hal_pwr_ex.h" />
		<Unit filename="drv\stm32cube\inc\stm32f4xx_hal_rcc.h" />
		<Unit filename="drv\stm32cube\inc\stm32f4xx_hal_rcc_ex.h" />
		<Unit filename="drv\stm32cube\inc\stm32f4xx_hal_rng.h" />
		<Unit filename="drv\stm32cube\inc\stm32f4xx_hal_rtc.h" />
		<Unit filename="drv\stm32cube\inc\stm32f4xx_hal_rtc_ex.h" />
		<Unit filename="drv\stm32cube\inc\stm32f4xx_hal_sai.h" />
		<Unit filename="drv\stm32cube\inc\stm32f4xx_hal_sd.h" />
		<Unit filename="drv\stm32cube\inc\stm32f4xx_hal_sdram.h" />
		<Unit filename="drv\stm32cube\inc\stm32f4xx_hal_smartcard.h" />
		<Unit filename="drv\stm32cube\inc\stm32f4xx_hal_spi.h" />
		<Unit filename="drv\stm32cube\inc\stm32f4xx_hal_sram.h" />
		<Unit filename="drv\stm32cube\inc\stm32f4xx_hal_tim.h" />
		<Unit filename="drv\stm32cube\inc\stm32f4xx_hal_tim_ex.h" />
		<Unit filename="drv\stm32cube\inc\stm32f4xx_hal_uart.h" />
		<Unit filename="drv\stm32cube\inc\stm32f4xx_hal_usart.h" />
		<Unit filename="drv\stm32cube\inc\stm32f4xx_hal_wwdg.h" />
		<Unit filename="drv\stm32cube\inc\stm32f4xx_ll_fmc.h" />
		<Unit filename="drv\stm32cube\inc\stm32f4xx_ll_fsmc.h" />
		<Unit filename="drv\stm32cube\inc\stm32f4xx_ll_sdmmc.h" />
		<Unit filename="drv\stm32cube\inc\stm32f4xx_ll_usb.h" />
		<Unit filename="drv\stm32cube\src\stm32f4xx_hal_gpio.c">
			<Option compilerVar="CC" />
		</Unit>
		<Unit filename="drv\stm32cube\src\stm32f4xx_hal_spi.c">
			<Option compilerVar="CC" />
		</Unit>
		<Unit filename="drv\stm32cube\src\stm32f4xx_hal_uart.c">
			<Option compilerVar="CC" />
		</Unit>
		<Unit filename="drv\stm32cube\stm32f405xx.h" />
		<Unit filename="drv\stm32cube\stm32f4xx_hal_conf.h" />
		<Unit filename="drv\stm32cube\stm32f4xx_hal_msp.c">
			<Option compilerVar="CC" />
		</Unit>
		<Unit filename="drv\stm32cube\system_stm32f4xx.h" />
		<Unit filename="fatfs\src\diskio.h" />
		<Unit filename="fatfs\src\ff.c">
			<Option compilerVar="CC" />
		</Unit>
		<Unit filename="fatfs\src\ff.h" />
		<Unit filename="fatfs\src\ffconf_template.h" />
		<Unit filename="fatfs\src\integer.h" />
		<Unit filename="fatfs\src\option\ccsbcs.c">
			<Option compilerVar="CC" />
		</Unit>
		<Unit filename="hydrabus\hydrabus.c">
			<Option compilerVar="CC" />
		</Unit>
		<Unit filename="hydrabus\hydrabus.h" />
		<Unit filename="hydrabus\hydrabus_microrl.c">
			<Option compilerVar="CC" />
		</Unit>
		<Unit filename="hydrabus\hydrabus_microrl.h" />
		<Unit filename="hydrabus\hydrabus_mode.c">
			<Option compilerVar="CC" />
		</Unit>
		<Unit filename="hydrabus\hydrabus_mode.h" />
		<Unit filename="hydrabus\hydrabus_mode_conf.c">
			<Option compilerVar="CC" />
		</Unit>
		<Unit filename="hydrabus\hydrabus_mode_conf.h" />
		<Unit filename="hydrabus\hydrabus_mode_hiz.c">
			<Option compilerVar="CC" />
		</Unit>
		<Unit filename="hydrabus\hydrabus_mode_hiz.h" />
		<Unit filename="hydrabus\hydrabus_mode_i2c.c">
			<Option compilerVar="CC" />
		</Unit>
		<Unit filename="hydrabus\hydrabus_mode_i2c.h" />
		<Unit filename="hydrabus\hydrabus_mode_spi.c">
			<Option compilerVar="CC" />
		</Unit>
		<Unit filename="hydrabus\hydrabus_mode_spi.h" />
		<Unit filename="hydrabus\hydrabus_mode_uart.c">
			<Option compilerVar="CC" />
		</Unit>
		<Unit filename="hydrabus\hydrabus_mode_uart.h" />
		<Unit filename="hydrabus\hydrafw_version.hdr" />
		<Unit filename="hydrafw_STM32F405xG.ld" />
		<Unit filename="hydrafw_rules.ld" />
		<Unit filename="hydranfc\hydranfc.c">
			<Option compilerVar="CC" />
		</Unit>
		<Unit filename="hydranfc\hydranfc.h" />
		<Unit filename="hydranfc\hydranfc_cmd_sniff.c">
			<Option compilerVar="CC" />
		</Unit>
		<Unit filename="hydranfc\hydranfc_cmd_sniff_downsampling.c">
			<Option compilerVar="CC" />
		</Unit>
		<Unit filename="hydranfc\hydranfc_cmd_sniff_downsampling.h" />
		<Unit filename="hydranfc\hydranfc_cmd_sniff_iso14443.c">
			<Option compilerVar="CC" />
		</Unit>
		<Unit filename="hydranfc\hydranfc_cmd_sniff_iso14443.h" />
		<Unit filename="hydranfc\hydranfc_cmd_transparent.c">
			<Option compilerVar="CC" />
		</Unit>
		<Unit filename="hydranfc\hydranfc_cmd_transparent.h" />
		<Unit filename="hydranfc\hydranfc_microrl.c">
			<Option compilerVar="CC" />
		</Unit>
		<Unit filename="hydranfc\hydranfc_microrl.h" />
		<Unit filename="main.c">
			<Option compilerVar="CC" />
		</Unit>
		<Unit filename="microrl\src\microrl.c">
			<Option compilerVar="CC" />
		</Unit>
		<Unit filename="microrl\src\microrl.h" />
		<Unit filename="trf7970a\include\mcu.h" />
		<Unit filename="trf7970a\include\tools.h" />
		<Unit filename="trf7970a\include\trf797x.h" />
		<Unit filename="trf7970a\include\trf_spi.h" />
		<Unit filename="trf7970a\include\types.h" />
		<Unit filename="trf7970a\src\mcu.c">
			<Option compilerVar="CC" />
		</Unit>
		<Unit filename="trf7970a\src\tools.c">
			<Option compilerVar="CC" />
		</Unit>
		<Unit filename="trf7970a\src\trf797x.c">
			<Option compilerVar="CC" />
		</Unit>
		<Unit filename="trf7970a\src\trf_spi.c">
			<Option compilerVar="CC" />
		</Unit>
		<Extensions>
			<code_completion />
			<debugger>
				<target_debugging_settings target="Release_os" active_interface="ST-link">
					<debug_interface interface_id="ST-link" ip_address="localhost" ip_port="4242" path="${EMBLOCKS}\share\contrib" executable="STLinkGDB.exe" description=".\STM32F40x.svd" dont_start_server="false" backoff_time="1000" options="10" reg_filter="0" active_family="STMicroelectronics">
						<family_options family_id="STMicroelectronics">
							<option opt_id="ID_JTAG_SWD" opt_value="swd" />
							<option opt_id="ID_VECTOR_START" opt_value="0x08000000" />
							<option opt_id="ID_RESET_TYPE" opt_value="System" />
							<option opt_id="ID_LOAD_PROGRAM" opt_value="1" />
							<option opt_id="ID_SEMIHOST_CHECK" opt_value="0" />
							<option opt_id="ID_RAM_EXEC" opt_value="0" />
							<option opt_id="ID_VEC_TABLE" opt_value="1" />
							<option opt_id="ID_DONT_CONN_RESET" opt_value="0" />
							<option opt_id="ID_ALL_MODE_DEBUG" opt_value="0" />
							<option opt_id="ID_DEV_ADDR" opt_value="" />
							<option opt_id="ID_VERBOSE_LEVEL" opt_value="3" />
						</family_options>
					</debug_interface>
				</target_debugging_settings>
				<target_debugging_settings target="Release_o2" active_interface="ST-link">
					<debug_interface interface_id="ST-link" ip_address="localhost" ip_port="4242" path="${EMBLOCKS}\share\contrib" executable="STLinkGDB.exe" description=".\STM32F40x.svd" dont_start_server="false" backoff_time="1000" options="10" reg_filter="0" active_family="STMicroelectronics">
						<family_options family_id="STMicroelectronics">
							<option opt_id="ID_JTAG_SWD" opt_value="swd" />
							<option opt_id="ID_VECTOR_START" opt_value="0x08000000" />
							<option opt_id="ID_RESET_TYPE" opt_value="System" />
							<option opt_id="ID_LOAD_PROGRAM" opt_value="1" />
							<option opt_id="ID_SEMIHOST_CHECK" opt_value="0" />
							<option opt_id="ID_RAM_EXEC" opt_value="0" />
							<option opt_id="ID_VEC_TABLE" opt_value="1" />
							<option opt_id="ID_DONT_CONN_RESET" opt_value="0" />
							<option opt_id="ID_ALL_MODE_DEBUG" opt_value="1" />
							<option opt_id="ID_DEV_ADDR" opt_value="" />
							<option opt_id="ID_VERBOSE_LEVEL" opt_value="3" />
						</family_options>
					</debug_interface>
				</target_debugging_settings>
			</debugger>
			<envvars />
			<DoxyBlocks>
				<comment_style block="0" line="0" />
				<doxyfile_project />
				<doxyfile_build />
				<doxyfile_warnings />
				<doxyfile_output />
				<doxyfile_dot />
				<general />
			</DoxyBlocks>
		</Extensions>
	</Project>
</EmBlocks_project_file><|MERGE_RESOLUTION|>--- conflicted
+++ resolved
@@ -49,11 +49,7 @@
 				<Compiler>
 					<Add option="-fdata-sections" />
 					<Add option="-ffunction-sections" />
-<<<<<<< HEAD
-					<Add option="-O2" />
-=======
 					<Add option="-Os" />
->>>>>>> cf7f2b1f
 					<Add option="-g2" />
 				</Compiler>
 				<Assembler>
@@ -64,14 +60,9 @@
 					<Add option="-Wl,--gc-sections" />
 				</Linker>
 				<ExtraCommands>
-<<<<<<< HEAD
-					<Add after="dfu-convert.py -i .\build\obj\Release\hydrafw.hex .\build\obj\Release\\hydrafw.dfu" />
-					<Mode before="0" />
-=======
 					<Add before='cmd /c &quot;sh hydrafw-version.sh &gt; $(PROJECT_DIR)hydrabus\hydrafw_version.hdr&quot;' />
 					<Add after="python dfu-convert.py -i $(TARGET_OUTPUT_DIR)$(TARGET_OUTPUT_BASENAME).hex $(TARGET_OUTPUT_DIR)$(TARGET_OUTPUT_BASENAME).dfu" />
 					<Mode before="1" />
->>>>>>> cf7f2b1f
 					<Mode after="2" />
 				</ExtraCommands>
 			</Target>
@@ -631,10 +622,6 @@
 			<Option compilerVar="CC" />
 		</Unit>
 		<Unit filename="hydranfc\hydranfc_cmd_sniff_iso14443.h" />
-		<Unit filename="hydranfc\hydranfc_cmd_transparent.c">
-			<Option compilerVar="CC" />
-		</Unit>
-		<Unit filename="hydranfc\hydranfc_cmd_transparent.h" />
 		<Unit filename="hydranfc\hydranfc_microrl.c">
 			<Option compilerVar="CC" />
 		</Unit>
