/*
 * HydraBus/HydraNFC
 *
 * Copyright (C) 2014 Bert Vermeulen <bert@biot.com>
 *
 * Licensed under the Apache License, Version 2.0 (the "License");
 * you may not use this file except in compliance with the License.
 * You may obtain a copy of the License at
 *
 * http://www.apache.org/licenses/LICENSE-2.0
 *
 * Unless required by applicable law or agreed to in writing, software
 * distributed under the License is distributed on an "AS IS" BASIS,
 * WITHOUT WARRANTIES OR CONDITIONS OF ANY KIND, either express or implied.
 * See the License for the specific language governing permissions and
 * limitations under the License.
 */

#include "tokenline.h"
#include "commands.h"

#pragma GCC diagnostic push
#pragma GCC diagnostic ignored "-Wmissing-field-initializers"

t_token_dict tl_dict[] = {
	{ /* Dummy entry */ },
	{ T_HELP, "help" },
	{ T_HISTORY, "history" },
	{ T_EXIT, "exit" },
	{ T_CLEAR, "clear" },
	{ T_DEBUG, "debug" },
	{ T_SHOW, "show" },
	{ T_SYSTEM, "system" },
	{ T_MEMORY, "memory" },
	{ T_THREADS, "threads" },
	{ T_SD, "sd" },
	{ T_MOUNT, "mount" },
	{ T_UMOUNT, "umount" },
	{ T_CD, "cd" },
	{ T_PWD, "pwd" },
	{ T_LS, "ls" },
	{ T_CAT, "cat" },
	{ T_HD, "hd" },
	{ T_ERASE, "erase" },
	{ T_REALLY, "really" },
	{ T_TESTPERF, "test-perf" },
	{ T_MODE, "mode" },
	{ T_SPI, "spi" },
	{ T_I2C, "i2c" },
	{ T_DEVICE, "device" },
	{ T_MASTER, "master" },
	{ T_SLAVE, "slave" },
	{ T_FREQUENCY, "frequency" },
	{ T_POLARITY, "polarity" },
	{ T_PHASE, "phase" },
	{ T_MSB_FIRST, "msb-first" },
	{ T_LSB_FIRST, "lsb-first" },
	{ T_PULL, "pull" },
	{ T_UP, "up" },
	{ T_DOWN, "down" },
	{ T_FLOATING, "floating" },
	{ T_ON, "on" },
	{ T_OFF, "off" },
	{ T_CS_ON, "cs-on" },
	{ T_CS_OFF, "cs-off" },
	{ T_PINS, "pins" },
	{ T_READ, "read" },
	{ T_WRITE, "write" },
	{ T_START, "start" },
	{ T_STOP, "stop" },
	{ T_UART, "uart" },
	{ T_SPEED, "speed" },
	{ T_PARITY, "parity" },
	{ T_NONE, "none" },
	{ T_EVEN, "even" },
	{ T_ODD, "odd" },
	{ T_STOP_BITS, "stop-bits" },
	{ T_ADC, "adc" },
	{ T_ADC1, "adc1" },
	{ T_TEMPSENSOR, "tempsensor" },
	{ T_VREFINT, "vrefint" },
	{ T_VBAT, "vbat" },
	{ T_SAMPLES, "samples" },
	{ T_PERIOD, "period" },
	{ T_CONTINUOUS, "continuous" },
	{ T_NFC, "nfc" },
	{ T_TYPEA, "typea" },
	{ T_VICINITY, "vicinity" },
	{ T_EMUL_MIFARE, "emul-mifare" },
	{ T_EMUL_ISO14443A, "emul-3a" },
	{ T_REGISTERS, "registers" },
	{ T_SCAN, "scan" },
	{ T_SNIFF, "sniff" },
	{ T_SNIFF_DBG, "sniff-dbg" },
	{ T_GPIO, "gpio" },
	{ T_IN, "in" },
	{ T_OUT, "out" },
	{ T_OPEN_DRAIN, "open-drain" },
	{ T_TOKENLINE, "tokenline" },
	{ T_TIMING, "timing" },
	{ T_DEBUG_TEST_RX, "test-rx" },
	{ T_RM, "rm" },
	{ T_MKDIR, "mkdir" },
	{ T_LOGGING, "logging" },
	{ T_DAC, "dac" },
	{ T_DAC1, "dac1" },
	{ T_DAC2, "dac2" },
	{ T_RAW, "raw" },
	{ T_VOLT, "volt" },
	{ T_TRIANGLE, "triangle" },
	{ T_NOISE, "noise" },
	{ T_PWM, "pwm" },
	{ T_DUTY_CYCLE, "duty-cycle" },
<<<<<<< HEAD
	{ T_SUMP, "sump" },
=======
	{ T_BRIDGE, "bridge" },
>>>>>>> 1e5065cf

	{ T_LEFT_SQ, "[" },
	{ T_RIGHT_SQ, "]" },
	{ T_LEFT_CURLY, "{" },
	{ T_RIGHT_CURLY, "}" },
	{ T_SLASH, "/" },
	{ T_BACKSLASH, "\\" },
	{ T_MINUS, "-" },
	{ T_UNDERSCORE, "_" },
	{ T_EXCLAMATION, "!" },
	{ T_CARET, "^" },
	{ T_DOT, "." },
	{ T_AMPERSAND, "&" },
	{ T_PERCENT, "%" },
	{ }
};

t_token tokens_on_off[] = {
	{ T_ON },
	{ T_OFF },
	{ }
};

t_token tokens_master_slave[] = {
	{ T_MASTER },
	{ T_SLAVE },
	{ }
};

t_token tokens_gpio_pull[] = {
	{
		T_UP,
		.help = "Pull up"
	},
	{
		T_DOWN,
		.help = "Pull down"
	},
	{
		T_FLOATING,
		.help = "Floating (default)"
	},
	{ }
};

t_token tokens_mode_show[] = {
	{
		T_PINS,
		.help = "Show pins used in this mode"
	},
	{ }
};

t_token tokens_mode_nfc_show[] = {
	{
		T_REGISTERS,
		.help = "Show NFC registers"
	},
	{ }
};

t_token tokens_mode_nfc_scan[] = {
	{
		T_PERIOD,
		.arg_type = T_ARG_INT,
		.help = "Delay between scans (msec)"
	},
	{
		T_CONTINUOUS,
		.help = "Scan until interrupted"
	},
	{ }
};

#define NFC_PARAMETERS \
	{\
		T_TYPEA,\
		.help = "TypeA (ISO14443A => MIFARE...)"\
	},\
	{\
		T_VICINITY,\
		.help = "Vicinity (ISO/IEC 15693)"\
	},\
	{\
		T_SCAN,\
		.subtokens = tokens_mode_nfc_scan,\
		.help = "Scan"\
	},\
	{\
		T_SNIFF,\
		.help = "Sniff (ISO14443A only)"\
	},\
	{\
		T_SNIFF_DBG,\
		.help = "Sniff debug (ISO14443A only)"\
	},\
	{\
		T_EMUL_MIFARE,\
		.help = "Emul Tag Mifare UID"\
	},\
	{\
		T_EMUL_ISO14443A,\
		.help = "Emul Tag ISO14443A SDD UID"\
	},

t_token tokens_mode_nfc[] = {
	{
		T_SHOW,
		.subtokens = tokens_mode_nfc_show,
		.help = "Show NFC parameters"
	},
	NFC_PARAMETERS
	{
		T_EXIT,
		.help = "Exit NFC mode"
	},
	{ }
};

t_token tokens_nfc[] = {
	NFC_PARAMETERS
	{ }
};

t_token tokens_parity[] = {
	{ T_NONE },
	{ T_EVEN },
	{ T_ODD },
};

#define UART_PARAMETERS \
	{\
		T_DEVICE,\
		.arg_type = T_ARG_INT,\
		.help = "UART device (1/2)"\
	},\
	{\
		T_SPEED,\
		.arg_type = T_ARG_INT,\
		.help = "Bus bitrate"\
	},\
	{\
		T_PARITY,\
		.arg_type = T_ARG_TOKEN,\
		.subtokens = tokens_parity,\
		.help = "Parity (none/even/odd)"\
	},\
	{\
		T_STOP_BITS,\
		.arg_type = T_ARG_INT,\
		.help = "Stop bits (1/2)"\
	},

t_token tokens_mode_uart[] = {
	{
		T_SHOW,
		.subtokens = tokens_mode_show,
		.help = "Show UART parameters"
	},
	UART_PARAMETERS
	/* UART-specific commands */
	{
		T_READ,
		.flags = T_FLAG_SUFFIX_TOKEN_DELIM_INT,
		.help = "Read byte (repeat with :<num>)"
	},
	{
		T_WRITE,
		.flags = T_FLAG_SUFFIX_TOKEN_DELIM_INT,
		.help = "Write byte (repeat with :<num>)"
	},
	{
		T_ARG_INT,
		.flags = T_FLAG_SUFFIX_TOKEN_DELIM_INT,
		.help = "Write byte (repeat with :<num>)"
	},
	/* BP commands */
	{
		T_AMPERSAND,
		.flags = T_FLAG_SUFFIX_TOKEN_DELIM_INT,
		.help = "Delay 1 usec (repeat with :<num>)"
	},
	{
		T_PERCENT,
		.flags = T_FLAG_SUFFIX_TOKEN_DELIM_INT,
		.help = "Delay 1 msec (repeat with :<num>)"
	},
	{
		T_BRIDGE,
		.help = "UART bridge mode"
	},
	{
		T_EXIT,
		.help = "Exit UART mode"
	},
	{ }
};

t_token tokens_uart[] = {
	UART_PARAMETERS
	{ }
};

#define I2C_PARAMETERS \
	{\
		T_PULL,\
		.arg_type = T_ARG_TOKEN,\
		.subtokens = tokens_gpio_pull,\
		.help = "GPIO pull (up/down/floating)"\
	},\
	{\
		T_FREQUENCY,\
		.arg_type = T_ARG_FREQ,\
		.help = "Bus frequency"\
	},

t_token tokens_mode_i2c[] = {
	{
		T_SHOW,
		.subtokens = tokens_mode_show,
		.help = "Show I2C parameters"
	},
	I2C_PARAMETERS
	/* I2C-specific commands */
	{
		T_SCAN,
		.help = "Scan for connected devices"
	},
	{
		T_START,
		.help = "Start"
	},
	{
		T_STOP,
		.help = "Stop"
	},
	{
		T_READ,
		.flags = T_FLAG_SUFFIX_TOKEN_DELIM_INT,
		.help = "Read byte (repeat with :<num>)"
	},
	{
		T_WRITE,
		.flags = T_FLAG_SUFFIX_TOKEN_DELIM_INT,
		.help = "Write byte (repeat with :<num>)"
	},
	{
		T_ARG_INT,
		.flags = T_FLAG_SUFFIX_TOKEN_DELIM_INT,
		.help = "Write byte (repeat with :<num>)"
	},
	/* BP commands */
	{
		T_LEFT_SQ,
		.help = "Alias for \"start\""
	},
	{
		T_RIGHT_SQ,
		.help = "Alias for \"stop\""
	},
	{
		T_AMPERSAND,
		.flags = T_FLAG_SUFFIX_TOKEN_DELIM_INT,
		.help = "Delay 1 usec (repeat with :<num>)"
	},
	{
		T_PERCENT,
		.flags = T_FLAG_SUFFIX_TOKEN_DELIM_INT,
		.help = "Delay 1 msec (repeat with :<num>)"
	},
	{
		T_EXIT,
		.help = "Exit SPI mode"
	},
	{ }
};

t_token tokens_i2c[] = {
	I2C_PARAMETERS
	{ }
};

#define SPI_PARAMETERS \
	{ T_DEVICE, \
		.arg_type = T_ARG_INT, \
		.help = "SPI device (1/2)" }, \
	{ T_PULL, \
		.arg_type = T_ARG_TOKEN, \
		.subtokens = tokens_gpio_pull, \
		.help = "GPIO pull (up/down/floating)" }, \
	{ T_MODE, \
		.arg_type = T_ARG_TOKEN, \
		.subtokens = tokens_master_slave, \
			.help = "Mode (master/slave)" }, \
	{ T_FREQUENCY, \
		.arg_type = T_ARG_FREQ, \
		.help = "Bus frequency" }, \
	{ T_POLARITY, \
		.arg_type = T_ARG_INT, \
		.help = "Clock polarity (0/1)" }, \
	{ T_PHASE, \
		.arg_type = T_ARG_INT, \
		.help = "Clock phase (0/1)" }, \
	{ T_MSB_FIRST, \
		.help = "Send/receive MSB first" }, \
	{ T_LSB_FIRST, \
		.help = "Send/receive LSB first" },

t_token tokens_mode_spi[] = {
	{
		T_SHOW,
		.subtokens = tokens_mode_show,
		.help = "Show SPI parameters"
	},
	SPI_PARAMETERS
	/* SPI-specific commands */
	{
		T_READ,
		.flags = T_FLAG_SUFFIX_TOKEN_DELIM_INT,
		.help = "Read byte (repeat with :<num>)"
	},
	{
		T_WRITE,
		.flags = T_FLAG_SUFFIX_TOKEN_DELIM_INT,
		.help = "Write byte (repeat with :<num>)"
	},
	{
		T_ARG_INT,
		.flags = T_FLAG_SUFFIX_TOKEN_DELIM_INT,
		.help = "Write byte (repeat with :<num>)"
	},
	{
		T_CS_ON,
		.help = "Alias for \"chip-select on\""
	},
	{
		T_CS_OFF,
		.help = "Alias for \"chip-select off\""
	},
	/* BP commands */
	{
		T_LEFT_SQ,
		.help = "Alias for \"chip-select on\""
	},
	{
		T_RIGHT_SQ,
		.help = "Alias for \"chip-select off\""
	},
	{
		T_AMPERSAND,
		.flags = T_FLAG_SUFFIX_TOKEN_DELIM_INT,
		.help = "Delay 1 usec (repeat with :<num>)"
	},
	{
		T_PERCENT,
		.flags = T_FLAG_SUFFIX_TOKEN_DELIM_INT,
		.help = "Delay 1 msec (repeat with :<num>)"
	},
	{
		T_EXIT,
		.help = "Exit SPI mode"
	},
	{ }
};

t_token tokens_spi[] = {
	SPI_PARAMETERS
	{ }
};

t_token tokens_gpio_mode[] = {
	{
		T_IN,
		.help = "Configure GPIO as input"
	},
	{
		T_OUT,
		.help = "Configure GPIO as output"
	},
	{
		T_OPEN_DRAIN,
		.help = "Configure GPIO pin as open drain (default)"
	},
	{ }
};

t_token tokens_gpio[] = {
	{
		T_ARG_STRING,
		.help = "One or more GPIO pins (PA0-15, PB0-11, PC0-15, PA* ...)"
	},
	{
		T_MODE,
		.arg_type = T_ARG_TOKEN,
		.subtokens = tokens_gpio_mode,
		.help = "Mode (in/out/open-drain)"
	},
	{
		T_PULL,
		.arg_type = T_ARG_TOKEN,
		.subtokens = tokens_gpio_pull,
		.help = "GPIO pull (up/down/floating)"
	},
	{
		T_PERIOD,
		.arg_type = T_ARG_INT,
		.help = "Delay between reads, in milliseconds"
	},
	{
		T_READ,
		.help = "Read GPIO values"
	},
	{
		T_CONTINUOUS,
		.help = "Read continuously"
	},
	{
		T_ON,
		.help = "Set GPIO pin"
	},
	{
		T_OFF,
		.help = "Clear GPIO pin"
	},
	{ }
};

t_token tokens_adc[] = {
	{
		T_ADC1,
		.help = "ADC1 (PA1)"
	},
	{
		T_TEMPSENSOR,
		.help = "Temperature sensor"
	},
	{
		T_VREFINT,
		.help = "Internal reference voltage"
	},
	{
		T_VBAT,
		.help = "VBAT voltage"
	},
	{
		T_PERIOD,
		.arg_type = T_ARG_INT,
		.help = "Delay between samples (msec)"
	},
	{
		T_SAMPLES,
		.arg_type = T_ARG_INT,
		.help = "Number of samples"
	},
	{
		T_CONTINUOUS,
		.help = "Read continuously"
	},
	{ }
};

t_token tokens_dac[] = {
	{
		T_HELP,
		.arg_type = T_ARG_HELP,
		.help = "DAC1, DAC2 (12bits DAC 0 to 4095/3.3V)"
	},
	{
		T_DAC1,
		.help = "DAC1 (PA4 used by ULED)"
	},
	{
		T_DAC2,
		.help = "DAC2 (PA5)"
	},
	{
		T_RAW,
		.arg_type = T_ARG_INT,
		.help = "Raw value <0 to 4095>"
	},
	{
		T_VOLT,
		.arg_type = T_ARG_FLOAT,
		.help = "Volt <0 to 3.3v>"
	},
	{
		T_TRIANGLE,
		.help = "Triangle output (5Hz and amplitude 3.3V)"
	},
	{
		T_NOISE,
		.help = "Noise output (amplitude 3.3V)"
	},
	{
		T_EXIT,
		.help = "Exit DAC mode (reinit DAC1&2 pins to safe mode/in)"
	},
	{ }
};

t_token tokens_pwm[] = {
	{
		T_HELP,
		.arg_type = T_ARG_HELP,
		.help = "PWM1 (PB11)"
	},
	{
		T_FREQUENCY,
		.arg_type = T_ARG_INT,
		.help = "PWM frequency <value 1Hz to 42MHz>"
	},
	{
		T_DUTY_CYCLE,
		.arg_type = T_ARG_INT,
		.help = "Duty Cycle in % <value 0 to 100>"
	},
	{
		T_EXIT,
		.help = "Exit PWM mode (reinit PWM1 pin to safe mode/in)"
	},
	{ }
};

t_token tokens_really[] = {
	{ T_REALLY },
	{ }
};

t_token tokens_sd[] = {
	{
		T_SHOW,
		.help = "Show SD information"
	},
	{
		T_MOUNT,
		.help = "Mount SD card"
	},
	{
		T_UMOUNT,
		.help = "Unmount SD card"
	},
	{
		T_ERASE,
		.subtokens = tokens_really,
		.help = "Erase and reformat SD card"
	},
	{
		T_CD,
		.arg_type = T_ARG_STRING,
		.help = "Change SD card directory"
	},
	{
		T_PWD,
		.help = "Show current SD card directory"
	},
	{
		T_LS,
		.help = "List files on SD card"
	},
	{
		T_TESTPERF,
		.help = "Test SD card performance"
	},
	{
		T_CAT,
		.arg_type = T_ARG_STRING,
		.help = "Display (ASCII) file on SD card"
	},
	{
		T_HD,
		.arg_type = T_ARG_STRING,
		.help = "Hexdump file on SD card"
	},
	{
		T_RM,
		.arg_type = T_ARG_STRING,
		.help = "Remove file or directory"
	},
	{
		T_MKDIR,
		.arg_type = T_ARG_STRING,
		.help = "Create new directory"
	},
	{ }
};

t_token tokens_show[] = {
	{ T_SYSTEM },
	{ T_MEMORY },
	{ T_THREADS },
	{ T_SD },
	{ T_DEBUG },
	{ }
};

t_token tokens_debug[] = {
	{
		T_TOKENLINE,
		.help = "Tokenline dump for every command"
	},
	{
		T_TIMING,
		.help = "Mysterious timing function"
	},
	{
		T_DEBUG_TEST_RX,
		.help = "Test USB1 or 2 RX(read all data until UBTN+Key pressed)"
	},
	{
		T_ON,
		.help = "Enable"
	},
	{
		T_OFF,
		.help = "Disable"
	},
	{ }
};

t_token tokens_logging[] = {
	{ T_SD,
		.arg_type = T_ARG_STRING,
		.help = "Log to file on SD card" },
	{ T_ON,
		.help = "Start logging" },
	{ T_OFF,
		.help = "Stop logging" },
	{ }
};

t_token tl_tokens[] = {
	{
		T_HELP,
		.arg_type = T_ARG_HELP,
		.help = "Available commands"
	},
	{
		T_HISTORY,
		.help = "Command history"
	},
	{
		T_CLEAR,
		.help = "Clear screen"
	},
	{
		T_SHOW,
		.subtokens = tokens_show,
		.help = "Show information"
	},
	{
		T_LOGGING,
		.subtokens = tokens_logging,
		.help = "Turn logging on or off"
	},
	{
		T_SD,
		.subtokens = tokens_sd,
		.help = "SD card management"
	},
	{
		T_ADC,
		.subtokens = tokens_adc,
		.help = "Read analog values",
		.help_full = "Usage: adc <adc1/tempsensor/vrefint/vbat> [period (nb ms)] [samples (nb sample)/continuous]"
	},
	{
		T_DAC,
		.subtokens = tokens_dac,
		.help = "Write analog values",
		.help_full = "Usage: dac <dac1/dac2> <raw (0 to 4095)/volt (0 to 3.3V)/triangle/noise> [exit]"
	},
	{
		T_PWM,
		.subtokens = tokens_pwm,
		.help = "Write PWM",
		.help_full = "Usage: pwm <frequency (1Hz to 42MHz)> [duty-cycle (0 to 100%)] [exit]"
	},
	{
		T_GPIO,
		.subtokens = tokens_gpio,
		.help = "Get or set GPIO pins",
		.help_full = "Configuration: gpio <PA0-15, PB0-11, PC0-15, PA*> <mode (in/out/open-drain)> [pull (up/down/floating)]\r\nInteraction: gpio <PA0-15, PB0-11, PC0-15, PA*> [period (nb ms)] <read/continuous> or <on/off>"
	},
	{
		T_SPI,
		.subtokens = tokens_spi,
		.help = "SPI mode",
		.help_full = "Configuration: spi [device (1/2)] [pull (up/down/floating)] [mode (master/slave)] [frequency (value hz/khz/mhz)] [polarity 0/1] [phase 0/1] [msb-first/lsb-first]\r\nInteraction: [cs-on/cs-off] <read/write (value:repeat)> [exit]"
	},
	{
		T_I2C,
		.subtokens = tokens_i2c,
		.help = "I2C mode",
		.help_full = "Configuration: i2c [pull (up/down/floating)] [frequency (value hz/khz/mhz)]\r\nInteraction: [<start>] [<stop>] <read/write (value:repeat)>"
	},
	{
		T_UART,
		.subtokens = tokens_uart,
		.help = "UART mode",
		.help_full = "Configuration: uart [device (1/2)> [speed (value in bauds)] [parity (none/even/odd)] [stop-bits (1/2)]\r\nInteraction: <read/write (value:repeat)>"
	},
	{
		T_NFC,
		.subtokens = tokens_nfc,
		.help = "NFC mode"
	},
	{
		T_SUMP,
		.help = "SUMP mode"
	},
	{
		T_DEBUG,
		.subtokens = tokens_debug,
		.help = "Debug mode"
	},
	{ }
};

#pragma GCC diagnostic pop
<|MERGE_RESOLUTION|>--- conflicted
+++ resolved
@@ -111,11 +111,8 @@
 	{ T_NOISE, "noise" },
 	{ T_PWM, "pwm" },
 	{ T_DUTY_CYCLE, "duty-cycle" },
-<<<<<<< HEAD
 	{ T_SUMP, "sump" },
-=======
 	{ T_BRIDGE, "bridge" },
->>>>>>> 1e5065cf
 
 	{ T_LEFT_SQ, "[" },
 	{ T_RIGHT_SQ, "]" },
